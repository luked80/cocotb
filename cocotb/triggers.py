--- conflicted
+++ resolved
@@ -83,7 +83,7 @@
     """
     def __init__(self):
         Trigger.__init__(self)
-        self.cbhdl = None
+        self.cbhdl = simulator.create_callback(self)
 
     def unprime(self):
         """Unregister a prior registered timed callback"""
@@ -112,7 +112,6 @@
 
     def prime(self, callback):
         """Register for a timed callback"""
-        self.cbhdl = simulator.create_callback(self)
         if simulator.register_timed_callback(self.cbhdl, self.time_ps, callback, self):
             raise_error(self, "Unable set up %s Trigger" % (str(self)))
 
@@ -129,7 +128,6 @@
 
     def prime(self, callback):
         """Register notification of a value change via a callback"""
-        self.cbhdl = simulator.create_callback(self)
         if simulator.register_value_change_callback(self.cbhdl, self.signal._handle, callback, self):
             raise_error(self, "Unable set up %s Trigger" % (str(self)))
 
@@ -145,7 +143,6 @@
         GPITrigger.__init__(self)
 
     def prime(self, callback):
-        self.cbhdl = simulator.create_callback(self)
         if simulator.register_readonly_callback(self.cbhdl, callback, self):
             raise_error(self, "Unable set up %s Trigger" % (str(self)))
 
@@ -161,7 +158,6 @@
         GPITrigger.__init__(self)
 
     def prime(self, callback):
-        self.cbhdl = simulator.create_callback(self)
         if simulator.register_rwsynch_callback(self.cbhdl, callback, self):
             raise_error(self, "Unable set up %s Trigger" % (str(self)))
 
@@ -176,7 +172,6 @@
         GPITrigger.__init__(self)
 
     def prime(self, callback):
-        self.cbhdl = simulator.create_callback(self)
         simulator.register_nextstep_callback(self.cbhdl, callback, self)
 
     def __str__(self):
@@ -200,14 +195,10 @@
                 self._callback(self)
             else:
                 simulator.deregister_callback(self.cbhdl)
-<<<<<<< HEAD
-                self.cbhdl = simulator.create_callback(self)
-=======
->>>>>>> 026a8577
                 if simulator.register_value_change_callback(self.cbhdl, self.signal._handle, _check, self):
                     raise_error(self, "Unable set up %s Trigger" % (str(self)))
 
-        self.cbhdl = simulator.create_callback(self)
+	simulator.deregister_callback(self.cbhdl)
         if simulator.register_value_change_callback(self.cbhdl, self.signal._handle, _check, self):
             raise_error(self, "Unable set up %s Trigger" % (str(self)))
 
@@ -235,17 +226,10 @@
                     return
 
             simulator.deregister_callback(self.cbhdl)
-<<<<<<< HEAD
-            self.cbhdl = simulator.create_callback(self)
             if simulator.register_value_change_callback(self.cbhdl, self.signal._handle, _check, self):
                 raise_error(self, "Unable set up %s Trigger" % (str(self)))
 
-        self.cbhdl = simulator.create_callback(self)
-=======
-            if simulator.register_value_change_callback(self.cbhdl, self.signal._handle, _check, self):
-                raise_error(self, "Unable set up %s Trigger" % (str(self)))
-
->>>>>>> 026a8577
+	simulator.deregister_callback(self.cbhdl)
         if simulator.register_value_change_callback(self.cbhdl, self.signal._handle, _check, self):
             raise_error(self, "Unable set up %s Trigger" % (str(self)))
 
